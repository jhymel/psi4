--- conflicted
+++ resolved
@@ -159,10 +159,6 @@
 GRTAGS
 Pipfile.lock
 
-<<<<<<< HEAD
-# Ignore the compiled bin
-=======
 # Ignore compiled bits
->>>>>>> e70dca14
 bin/
 build/