#! 6-31G** H2O CCSD optimization by energies, with Z-Matrix input

molecule h2o {
    o
    h 1 0.97
    h 1 0.97 2 103.0
}

set globals {
  basis 6-31G**
<<<<<<< HEAD
  convergence 10
  e_converge 10
  d_converge 10
=======

  r_convergence 10
  e_convergence 10
  d_convergence 10
>>>>>>> d6fb0a25
}

optimize('ccsd', dertype=0)

refnuc   =  9.166137300098260  #TEST
refscf   = -76.02293995043653  #TEST
refccsd  = -0.208238532935749  #TEST
reftotal = -76.2311784833722   #TEST

compare_values(refnuc,   h2o.nuclear_repulsion_energy(),          3, "Nuclear repulsion energy") #TEST
compare_values(refscf,   get_variable("SCF total energy"),        5, "SCF energy")               #TEST
compare_values(refccsd,  get_variable("CCSD correlation energy"), 4, "CCSD contribution")        #TEST
compare_values(reftotal, get_variable("Current energy"),          7, "Total energy")             #TEST

clean()<|MERGE_RESOLUTION|>--- conflicted
+++ resolved
@@ -8,16 +8,10 @@
 
 set globals {
   basis 6-31G**
-<<<<<<< HEAD
-  convergence 10
-  e_converge 10
-  d_converge 10
-=======
 
   r_convergence 10
   e_convergence 10
   d_convergence 10
->>>>>>> d6fb0a25
 }
 
 optimize('ccsd', dertype=0)
