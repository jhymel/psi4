--- conflicted
+++ resolved
@@ -14,11 +14,8 @@
   basis cc-pvdz
   guess sad
   mo_maxiter 200
-<<<<<<< HEAD
   e_convergence 10
-=======
   d_convergence 8
->>>>>>> 8816792a
   rms_mograd_convergence 8
 }
 # Test against Analytic second derivatives from PSI3. #TEST
