--- conflicted
+++ resolved
@@ -124,15 +124,9 @@
 # Find lm: needed on Ubuntu for lib{int,deriv}_compiler
 if(UNIX)
    find_library(LIBM m)
-<<<<<<< HEAD
-#   get_filename_component(_dir_libm ${LIBUTIL} DIRECTORY)
-#   link_directories(${_dir_libm})
-   link_libraries("${LIBM} util")
-=======
    get_filename_component(_dir_libutil ${LIBM} DIRECTORY)
    link_directories(${_dir_libm})
    link_libraries("${LIBM}")
->>>>>>> 7e115498
 endif(UNIX)
 
 if(LDFLAGS)
